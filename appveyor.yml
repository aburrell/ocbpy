--- conflicted
+++ resolved
@@ -67,18 +67,10 @@
 build: off
 configuration: Release
 
-<<<<<<< HEAD
-install:
-  - 'set PATH=%APPVEYOR_BUILD_FOLDER%;%PATH%'
-  - '%BASH_CMD%'
-  - '%PYTHON%\\python.exe -m pip install --upgrade pip'
-  - '%PYTHON%\\python.exe -m pip install wheel setuptools %NUMPY% aacgmv2'
-=======
 after_test:
   - if($env:APPVEYOR_REPO_BRANCH == 'main') {
     "%PYTHON%\\python.exe setup.py bdist_wheel"
     }
->>>>>>> 614d5e65
 
 for:
 -
