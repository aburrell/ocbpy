--- conflicted
+++ resolved
@@ -15,15 +15,9 @@
     Return the harmonic boundary correction for a data set and method
 
 References
-<<<<<<< HEAD
 ----------
-Burrell, A. G. et al.: AMPERE Polar Cap Boundaries, Ann. Geophys. Discuss.,
-https://doi.org/10.5194/angeo-2019-113, in review, 2019.
-=======
--------------------------------------------------------------------------------
 Burrell, A. G. et al.: AMPERE Polar Cap Boundaries, Ann. Geophys., 38, 481-490,
 doi:10.5194/angeo-38-481-2020, 2020.
->>>>>>> 8c6b41cf
 
 """
 
@@ -75,13 +69,8 @@
 
     References
     ----------
-<<<<<<< HEAD
-    Burrell, A. G. et al.: AMPERE Polar Cap Boundaries, Ann. Geophys. Discuss.,
-    https://doi.org/10.5194/angeo-2019-113, in review, 2019.
-=======
     Burrell, A. G. et al.: AMPERE Polar Cap Boundaries, Ann. Geophys., 38,
     481-490, doi:10.5194/angeo-38-481-2020, 2020.
->>>>>>> 8c6b41cf
 
     """
 
@@ -123,13 +112,8 @@
 
     References
     ----------
-<<<<<<< HEAD
-    Burrell, A. G. et al.: AMPERE Polar Cap Boundaries, Ann. Geophys. Discuss.,
-    https://doi.org/10.5194/angeo-2019-113, in review, 2019.
-=======
     Burrell, A. G. et al.: AMPERE Polar Cap Boundaries, Ann. Geophys., 38,
     481-490, doi:10.5194/angeo-38-481-2020, 2020.
->>>>>>> 8c6b41cf
 
     """
     if instrument.lower() != 'ampere':
