# -*- coding: utf-8 -*-
# Copyright (C) 2017
# Full license can be found in LICENSE.txt
"""Instrument specific Open-Closed field line Boundary (OCB) magnetic gridding

Contains
---------------------------------------------------------------------------
supermag    SuperMAG data available at: http://supermag.jhuapl.edu/
vort        SuperDARN vorticity data may be obtained from: gchi@bas.ac.uk
general     General file loading and testing routines
---------------------------------------------------------------------------
"""
import logging

# Imports
#---------------------------------------------------------------------

try:
    from ocbpy.instruments import (general)
    from ocbpy.instruments.general import (test_file)
except ImportError as err:
    logging.exception('problem importing general: ' + str(err))

try:
    from ocbpy.instruments import (supermag)
except ImportError as err:
    logging.exception('problem importing supermag: ' + str(err))

try:
    from ocbpy.instruments import (vort)
<<<<<<< HEAD
except ImportError as err:
    logging.exception('problem importing vort: ' + str(err))
=======
except ImportError as e:
    logging.exception('problem importing vort: ' + str(e))

try:
    from ocbpy.instruments import (pysat)
except ImportError as e:
    logging.exception('problem importing pysat: ' + str(e))
>>>>>>> e9d1bbd7
<|MERGE_RESOLUTION|>--- conflicted
+++ resolved
@@ -28,15 +28,10 @@
 
 try:
     from ocbpy.instruments import (vort)
-<<<<<<< HEAD
 except ImportError as err:
     logging.exception('problem importing vort: ' + str(err))
-=======
-except ImportError as e:
-    logging.exception('problem importing vort: ' + str(e))
 
 try:
     from ocbpy.instruments import (pysat)
 except ImportError as e:
-    logging.exception('problem importing pysat: ' + str(e))
->>>>>>> e9d1bbd7
+    logging.exception('problem importing pysat: ' + str(e))