--- conflicted
+++ resolved
@@ -108,9 +108,8 @@
             vkeys.pop(vkeys.index("DATETIME"))
             outline += "{:s} ".format(" ".join(vkeys))
 
-<<<<<<< HEAD
         outline += "OCB_LAT OCB_MLT NORM_VORT\n"
-=======
+
     # Cycle through the data, matching vorticity and OCB records
     while ivort < num_vort and ocb.rec_ind < ocb.records:
         ivort = ocbpy.match_data_ocb(ocb, vdata['DATETIME'], idat=ivort,
@@ -149,7 +148,6 @@
 
             # Move to next line
             ivort += 1
->>>>>>> 0b5fa7c7
 
         try:
             fout.write(outline)
