#!/usr/bin/env python
# -*- coding: utf-8 -*-
# Copyright (C) 2017, AGB & GC
# Full license can be found in License.md
#-----------------------------------------------------------------------------
""" Tests the ocboundary class and functions
"""

import ocbpy
import unittest

class TestOCBoundaryMethods(unittest.TestCase):

    def setUp(self):
        """ Initialize the OCBoundary object using the test file
        """
        from os.path import isfile

        ocb_dir = ocbpy.__file__.split("/")
        test_north = "{:s}/{:s}".format("/".join(ocb_dir[:-1]),
                                       "tests/test_data/test_north_circle")
        test_south = "{:s}/{:s}".format("/".join(ocb_dir[:-1]),
                                       "tests/test_data/test_south_circle")
        self.assertTrue(isfile(test_north))
        self.assertTrue(isfile(test_south))
        self.ocb = ocbpy.ocboundary.OCBoundary(filename=test_north)
        self.ocb_south = ocbpy.ocboundary.OCBoundary(filename=test_south,
                                                     instrument="Ampere",
                                                     hemisphere=-1)

    def tearDown(self):
        del self.ocb, self.ocb_south

    def test_nofile_init(self):
        """ Ensure that the class can be initialised without loading a file.
        """
        nofile_ocb = ocbpy.ocboundary.OCBoundary(filename=None)

        self.assertIsNone(nofile_ocb.filename)
        self.assertIsNone(nofile_ocb.dtime)
        self.assertEqual(nofile_ocb.records, 0)
        del nofile_ocb

    def test_wrong_instrument(self):
        """ Ensure that no file is loaded if user wants an instrument other
        than image, but asks for default file
        """

        nofile_ocb = ocbpy.ocboundary.OCBoundary(instrument="AMPERE")

        self.assertIsNone(nofile_ocb.filename)
        self.assertIsNone(nofile_ocb.dtime)
        self.assertEqual(nofile_ocb.records, 0)
        del nofile_ocb
        
    def test_load(self):
        """ Ensure that records from the default file were loaded and the
        default latitude boundary was set
        """
        self.assertGreater(self.ocb.records, 0)
        self.assertEquals(self.ocb.boundary_lat, 74.0)

        self.assertGreater(self.ocb_south.records, 0)
        self.assertEquals(self.ocb_south.boundary_lat, -72.0)

    def test_partial_load(self):
        """ Ensure limited sections of a file can be loaded
        """
        import datetime as dt

        stime = self.ocb.dtime[0] + dt.timedelta(seconds=1)
        etime = self.ocb.dtime[-1] - dt.timedelta(seconds=1)

        # Load all but the first and last records
        part_ocb = ocbpy.ocboundary.OCBoundary(filename=self.ocb.filename,
                                               stime=stime, etime=etime,
                                               boundary_lat=75.0)

        self.assertEquals(self.ocb.records, part_ocb.records + 2)
        self.assertEquals(part_ocb.boundary_lat, 75.0)
        del part_ocb

    def test_first_good(self):
        """ Test to see that we can find the first good point
        """
        self.ocb.rec_ind = -1
        self.ocb_south.rec_ind = -1

        self.ocb.get_next_good_ocb_ind()
        self.ocb_south.get_next_good_ocb_ind()

        self.assertGreater(self.ocb.rec_ind, -1)
        self.assertLess(self.ocb.rec_ind, self.ocb.records)

        self.assertGreater(self.ocb_south.rec_ind, -1)
        self.assertLess(self.ocb_south.rec_ind, self.ocb_south.records)

    def test_normal_coord_north(self):
        """ Test to see that the normalisation is performed properly in the
        northern hemisphere
        """
        self.ocb.rec_ind = 27
        
        ocb_lat, ocb_mlt = self.ocb.normal_coord(90.0, 0.0)
        self.assertAlmostEquals(ocb_lat, 86.8658623137)
        self.assertAlmostEquals(ocb_mlt, 17.832)

<<<<<<< HEAD
    def test_revert_coord_north(self):
=======
    def test_revert_coord(self):
>>>>>>> 06148238
        """ Test to see that the reversion to AACGM coordinates is performed
        properly
        """
        self.ocb.rec_ind = 27
        
        ocb_lat, ocb_mlt = self.ocb.normal_coord(80.0, 0.0)
        aacgm_lat, aacgm_mlt = self.ocb.revert_coord(ocb_lat, ocb_mlt)
        self.assertAlmostEquals(aacgm_lat, 80.0)
        self.assertAlmostEquals(aacgm_mlt, 0.0)

<<<<<<< HEAD
    def test_normal_coord_south(self):
        """ Test to see that the normalisation is performed properly in the
        southern hemisphere
        """
        self.ocb_south.rec_ind = 8
        
        ocb_lat, ocb_mlt = self.ocb_south.normal_coord(-90.0, 0.0)
        self.assertAlmostEquals(ocb_lat, -86.4)
        self.assertAlmostEquals(ocb_mlt, 6.0)

=======
>>>>>>> 06148238
    def test_year_soy_to_datetime(self):
        """ Test to see that the seconds of year conversion works
        """
        import datetime as dt

        self.assertEquals(ocbpy.ocboundary.year_soy_to_datetime(2001, 0),
                          dt.datetime(2001,1,1))

    def test_convert_time(self):
        """ Test to see that the datetime construction works
        """
        import datetime as dt

        # Test the default date implimentation
        self.assertEquals(ocbpy.ocboundary.convert_time(date="2001-01-01",
                                                        tod="00:00:00"),
                          dt.datetime(2001,1,1))

        # Test the custom date implimentation
        self.assertEquals(ocbpy.ocboundary.convert_time(date="2001-01-01", \
                            tod="00-00-00", datetime_fmt="%Y-%m-%d %H-%M-%S"),
                          dt.datetime(2001,1,1))

        # Test the year-soy implimentation
        self.assertEquals(ocbpy.ocboundary.convert_time(year=2001, soy=0),
                          dt.datetime(2001,1,1))
        
    def test_match(self):
        """ Test to see that the data matching works properly
        """
        import numpy as np
        import datetime as dt
    
        # Build a array of times for a test dataset
        self.ocb.rec_ind = 27
        test_times = np.arange(self.ocb.dtime[self.ocb.rec_ind],
                               self.ocb.dtime[self.ocb.rec_ind + 5],
                               dt.timedelta(seconds=600)).astype(dt.datetime)

        # Because the array starts at the first good OCB, will return zero
        idat = ocbpy.ocboundary.match_data_ocb(self.ocb, test_times, idat=0)
        self.assertEquals(idat, 0)
        self.assertEquals(self.ocb.rec_ind, 27)

        # The next test time will cause the OCB to cycle forward to a new
        # record
        idat = ocbpy.ocboundary.match_data_ocb(self.ocb, test_times, idat=1)
        self.assertEquals(idat, 1)
        self.assertEquals(self.ocb.rec_ind, 31)
        self.assertLess(abs((test_times[idat] -
                             self.ocb.dtime[self.ocb.rec_ind]).total_seconds()),
                        600.0)

if __name__ == '__main__':
    unittest.main()<|MERGE_RESOLUTION|>--- conflicted
+++ resolved
@@ -105,11 +105,8 @@
         self.assertAlmostEquals(ocb_lat, 86.8658623137)
         self.assertAlmostEquals(ocb_mlt, 17.832)
 
-<<<<<<< HEAD
     def test_revert_coord_north(self):
-=======
-    def test_revert_coord(self):
->>>>>>> 06148238
+
         """ Test to see that the reversion to AACGM coordinates is performed
         properly
         """
@@ -120,7 +117,6 @@
         self.assertAlmostEquals(aacgm_lat, 80.0)
         self.assertAlmostEquals(aacgm_mlt, 0.0)
 
-<<<<<<< HEAD
     def test_normal_coord_south(self):
         """ Test to see that the normalisation is performed properly in the
         southern hemisphere
@@ -131,8 +127,6 @@
         self.assertAlmostEquals(ocb_lat, -86.4)
         self.assertAlmostEquals(ocb_mlt, 6.0)
 
-=======
->>>>>>> 06148238
     def test_year_soy_to_datetime(self):
         """ Test to see that the seconds of year conversion works
         """
