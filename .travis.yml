language: python
os:
    - linux
python:
    - "2.7"
    - "3.5"
    - "3.6"
<<<<<<< HEAD
install:
    - pip install coveralls
=======
    - "3.7"
env:
    - INSTALL_EXTRA=1
    - INSTALL_EXTRA=2
before_install:
    - pip install -r requirements.txt
    - bash requirements.extra $INSTALL_EXTRA
install:
>>>>>>> 4ecab1df
    - "python setup.py install"
script:
    - "coverage run --source=ocbpy setup.py test"
after_success: coveralls<|MERGE_RESOLUTION|>--- conflicted
+++ resolved
@@ -5,10 +5,6 @@
     - "2.7"
     - "3.5"
     - "3.6"
-<<<<<<< HEAD
-install:
-    - pip install coveralls
-=======
     - "3.7"
 env:
     - INSTALL_EXTRA=1
@@ -17,7 +13,6 @@
     - pip install -r requirements.txt
     - bash requirements.extra $INSTALL_EXTRA
 install:
->>>>>>> 4ecab1df
     - "python setup.py install"
 script:
     - "coverage run --source=ocbpy setup.py test"
