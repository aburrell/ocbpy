--- conflicted
+++ resolved
@@ -3,19 +3,13 @@
     - linux
 
 env:
-<<<<<<< HEAD
-    - INSTALL_EXTRA=0
-    - INSTALL_EXTRA=1
-    - INSTALL_EXTRA=2 CDF_LIB=$HOME/lib
-=======
     global:
         - CDF_LIB=$HOME/lib
         - COVERALLS_PARALLEL=true
     jobs:
         - INSTALL_EXTRA=0
+        - INSTALL_EXTRA=1
         - INSTALL_EXTRA=2
-
->>>>>>> 614d5e65
 python:
     - 2.7
     - 3.5
@@ -24,15 +18,9 @@
     - 3.8
 
 jobs:
-<<<<<<< HEAD
    allow_failures:
       - env: INSTALL_EXTRA=1
-      - env: INSTALL_EXTRA=2 CDF_LIB=$HOME/lib
-=======
-    allow_failures:
-        - env: INSTALL_EXTRA=2
-
->>>>>>> 614d5e65
+      - env: INSTALL_EXTRA=2
 addons:
     apt_packages:
         - gfortran
